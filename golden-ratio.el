;;; golden-ratio.el --- Automatic resizing of Emacs windows to the golden ratio

;; Copyright (C) 2012 Roman Gonzalez

;; Author: Roman Gonzalez <romanandreg@gmail.com>
;; Mantainer: Roman Gonzalez <romanandreg@gmail.com>
;; Created: 13 Oct 2012
;; Keywords: Window Resizing
;; Version: 0.0.2

;; This file is not part of GNU Emacs.

;; This file is free software (MIT License)

;;; Code:

<<<<<<< HEAD
(defconst -golden-ratio-value 1.618
  "The golden ratio value itself.")
=======
(eval-when-compile (require 'cl))
>>>>>>> 55bc7ccb

(defun -golden-ratio-dimensions ()
  (let* ((main-rows     (floor (/ (frame-height) -golden-ratio-value)))
         (main-columns  (floor (/ (frame-width)  -golden-ratio-value))))
    (list main-rows
          main-columns)))


(defun -golden-ratio-resize-window (dimensions window)
  (let* ((edges           (window-absolute-pixel-edges window))
         (nrow            (floor
                           (- (first dimensions)
                              (window-height window))))
         (ncol            (floor
                           (- (second dimensions)
                              (window-width window)))))
    (progn
      (enlarge-window nrow nil)
      (enlarge-window ncol t))))


(defun golden-ratio ()
  "Resizes current window to the golden-ratio's size specs"
  (interactive)
  (if (and (not (window-minibuffer-p))
           (not (one-window-p)))
      (progn
        (balance-windows)
        (-golden-ratio-resize-window (-golden-ratio-dimensions)
                                     (selected-window)))))


(defadvice select-window
  (after golden-ratio-resize-window)
  (golden-ratio))


(defun golden-ratio-enable ()
  "Enables golden-ratio's automatic window resizing"
  (interactive)
  (ad-activate 'select-window))


(defun golden-ratio-disable ()
  "Disables golden-ratio's automatic window resizing"
  (interactive)
  (ad-deactivate 'select-window))


(provide 'golden-ratio)

;;; filename ends here<|MERGE_RESOLUTION|>--- conflicted
+++ resolved
@@ -13,13 +13,10 @@
 ;; This file is free software (MIT License)
 
 ;;; Code:
+(eval-when-compile (require 'cl))
 
-<<<<<<< HEAD
 (defconst -golden-ratio-value 1.618
   "The golden ratio value itself.")
-=======
-(eval-when-compile (require 'cl))
->>>>>>> 55bc7ccb
 
 (defun -golden-ratio-dimensions ()
   (let* ((main-rows     (floor (/ (frame-height) -golden-ratio-value)))
